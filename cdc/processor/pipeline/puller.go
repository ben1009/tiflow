// Copyright 2020 PingCAP, Inc.
//
// Licensed under the Apache License, Version 2.0 (the "License");
// you may not use this file except in compliance with the License.
// You may obtain a copy of the License at
//
//     http://www.apache.org/licenses/LICENSE-2.0
//
// Unless required by applicable law or agreed to in writing, software
// distributed under the License is distributed on an "AS IS" BASIS,
// See the License for the specific language governing permissions and
// limitations under the License.

package pipeline

import (
	"context"

	"github.com/pingcap/errors"
	"github.com/pingcap/log"
	"github.com/pingcap/tiflow/cdc/model"
	"github.com/pingcap/tiflow/cdc/puller"
	"github.com/pingcap/tiflow/cdc/verification"
	cdcContext "github.com/pingcap/tiflow/pkg/context"
	"github.com/pingcap/tiflow/pkg/pipeline"
	"github.com/pingcap/tiflow/pkg/regionspan"
	"github.com/pingcap/tiflow/pkg/util"
	"go.uber.org/zap"
	"golang.org/x/sync/errgroup"
)

type pullerNode struct {
	tableName string // quoted schema and table, used in metircs only

	tableID     model.TableID
	replicaInfo *model.TableReplicaInfo
	changefeed  string
	cancel      context.CancelFunc
	wg          *errgroup.Group
}

func newPullerNode(
	tableID model.TableID, replicaInfo *model.TableReplicaInfo,
	tableName, changefeed string,
) *pullerNode {
	return &pullerNode{
		tableID:     tableID,
		replicaInfo: replicaInfo,
		tableName:   tableName,
		changefeed:  changefeed,
	}
}

func (n *pullerNode) tableSpan(ctx cdcContext.Context) []regionspan.Span {
	// start table puller
	config := ctx.ChangefeedVars().Info.Config
	spans := make([]regionspan.Span, 0, 4)
	spans = append(spans, regionspan.GetTableSpan(n.tableID))

	if config.Cyclic.IsEnabled() && n.replicaInfo.MarkTableID != 0 {
		spans = append(spans, regionspan.GetTableSpan(n.replicaInfo.MarkTableID))
	}
	return spans
}

func (n *pullerNode) Init(ctx pipeline.NodeContext) error {
	return n.start(ctx, new(errgroup.Group), false, nil)
}

func (n *pullerNode) start(ctx pipeline.NodeContext, wg *errgroup.Group, isActorMode bool, sorter *sorterNode) error {
	n.wg = wg
	ctxC, cancel := context.WithCancel(ctx)
	ctxC = util.PutTableInfoInCtx(ctxC, n.tableID, n.tableName)
	ctxC = util.PutCaptureAddrInCtx(ctxC, ctx.GlobalVars().CaptureInfo.AdvertiseAddr)
	ctxC = util.PutChangefeedIDInCtx(ctxC, ctx.ChangefeedVars().ID)
<<<<<<< HEAD
	syncPointEnabled := ctx.ChangefeedVars().Info.SyncPointEnabled
	var verifier verification.ModuleVerifier
	if syncPointEnabled {
		var err error
		verifier, err = verification.NewModuleVerification(ctxC,
			&verification.ModuleVerificationConfig{
				ChangeFeedID: n.changefeed,
				CyclicEnable: ctx.ChangefeedVars().Info.Config.Cyclic.IsEnabled(),
			})

		if err != nil {
			log.Error("newModuleVerification fail", zap.String("changefeed", n.changefeed), zap.Error(err), zap.String("module", "puller"))
		}
	}
=======
	ctxC = util.PutRoleInCtx(ctxC, util.RoleProcessor)
>>>>>>> 2b2fd582
	// NOTICE: always pull the old value internally
	// See also: https://github.com/pingcap/tiflow/issues/2301.
	plr := puller.NewPuller(
		ctxC,
		ctx.GlobalVars().PDClient,
		ctx.GlobalVars().GrpcPool,
		ctx.GlobalVars().RegionCache,
		ctx.GlobalVars().KVStorage,
		ctx.GlobalVars().PDClock,
		n.changefeed,
		n.replicaInfo.StartTs, n.tableSpan(ctx), true)
	n.wg.Go(func() error {
		ctx.Throw(errors.Trace(plr.Run(ctxC)))
		return nil
	})
	n.wg.Go(func() error {
		for {
			select {
			case <-ctxC.Done():
				return nil
			case rawKV := <-plr.Output():
				if rawKV == nil {
					continue
				}
				pEvent := model.NewPolymorphicEvent(rawKV)
				if syncPointEnabled {
					verifier.SentTrackData(ctxC, verification.Puller, []verification.TrackData{{TrackID: pEvent.TrackID, CommitTs: pEvent.CRTs}})
				}
				if isActorMode {
					sorter.handleRawEvent(ctx, pEvent)
				} else {
					ctx.SendToNextNode(pipeline.PolymorphicEventMessage(pEvent))
				}
			}
		}
	})
	n.cancel = cancel
	return nil
}

// Receive receives the message from the previous node
func (n *pullerNode) Receive(ctx pipeline.NodeContext) error {
	// just forward any messages to the next node
	ctx.SendToNextNode(ctx.Message())
	return nil
}

func (n *pullerNode) Destroy(ctx pipeline.NodeContext) error {
	n.cancel()
	return n.wg.Wait()
}<|MERGE_RESOLUTION|>--- conflicted
+++ resolved
@@ -73,7 +73,6 @@
 	ctxC = util.PutTableInfoInCtx(ctxC, n.tableID, n.tableName)
 	ctxC = util.PutCaptureAddrInCtx(ctxC, ctx.GlobalVars().CaptureInfo.AdvertiseAddr)
 	ctxC = util.PutChangefeedIDInCtx(ctxC, ctx.ChangefeedVars().ID)
-<<<<<<< HEAD
 	syncPointEnabled := ctx.ChangefeedVars().Info.SyncPointEnabled
 	var verifier verification.ModuleVerifier
 	if syncPointEnabled {
@@ -83,14 +82,11 @@
 				ChangeFeedID: n.changefeed,
 				CyclicEnable: ctx.ChangefeedVars().Info.Config.Cyclic.IsEnabled(),
 			})
-
 		if err != nil {
 			log.Error("newModuleVerification fail", zap.String("changefeed", n.changefeed), zap.Error(err), zap.String("module", "puller"))
 		}
 	}
-=======
 	ctxC = util.PutRoleInCtx(ctxC, util.RoleProcessor)
->>>>>>> 2b2fd582
 	// NOTICE: always pull the old value internally
 	// See also: https://github.com/pingcap/tiflow/issues/2301.
 	plr := puller.NewPuller(
