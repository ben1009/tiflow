--- conflicted
+++ resolved
@@ -115,19 +115,9 @@
 			log.Warn("File sorter is obsolete and replaced by unified sorter. Please revise your changefeed settings",
 				zap.String("changefeed-id", info.ID), zap.String("table-name", n.tableName))
 		}
-<<<<<<< HEAD
-		sortDir := info.Info.SortDir
-		err := unified.CheckDir(sortDir)
-		if err != nil {
-			return errors.Trace(err)
-		}
-		sorter, err = unified.NewUnifiedSorter(sortDir, info.ID, n.tableName, n.tableID, vars.CaptureInfo.AdvertiseAddr)
-		if err != nil {
-			return errors.Trace(err)
-=======
 
 		if config.GetGlobalServerConfig().Debug.EnableDBSorter {
-			startTs := ctx.ChangefeedVars().Info.StartTs
+			startTs := info.Info.StartTs
 			actorID := ctx.GlobalVars().SorterSystem.ActorID(uint64(n.tableID))
 			router := ctx.GlobalVars().SorterSystem.Router()
 			levelSorter := leveldb.NewLevelDBSorter(ctx, n.tableID, startTs, router, actorID)
@@ -140,11 +130,10 @@
 			// See https://github.com/pingcap/ticdc/blob/9dad09/cdc/server.go#L275
 			sortDir := config.GetGlobalServerConfig().Sorter.SortDir
 			var err error
-			sorter, err = unified.NewUnifiedSorter(sortDir, ctx.ChangefeedVars().ID, n.tableName, n.tableID, ctx.GlobalVars().CaptureInfo.AdvertiseAddr)
+			sorter, err = unified.NewUnifiedSorter(sortDir, info.ID, n.tableName, n.tableID, vars.CaptureInfo.AdvertiseAddr)
 			if err != nil {
 				return errors.Trace(err)
 			}
->>>>>>> fbf5f4ee
 		}
 	default:
 		return cerror.ErrUnknownSortEngine.GenWithStackByArgs(sortEngine)
