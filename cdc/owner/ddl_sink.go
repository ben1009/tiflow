--- conflicted
+++ resolved
@@ -102,11 +102,7 @@
 	if !info.SyncPointEnabled {
 		return nil
 	}
-<<<<<<< HEAD
 	syncPointStore, err := sink.NewSyncpointStore(ctx, id, info.SinkURI, info.SyncPointUpstreamDSN, info.SyncPointInterval, filter)
-=======
-	syncPointStore, err := sink.NewSyncpointStore(stdCtx, id, info.SinkURI)
->>>>>>> 1e3dd155
 	if err != nil {
 		return errors.Trace(err)
 	}
